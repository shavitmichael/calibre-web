--- conflicted
+++ resolved
@@ -1233,15 +1233,11 @@
 @login_required_if_no_ano
 @download_required
 def download_link(book_id, book_format, anyname):
-<<<<<<< HEAD
-    return get_download_link(book_id, book_format.lower())
-=======
     if (config.config_automatic_kepub and
         "Kobo" in request.headers.get('User-Agent')):
         client = "kobo"
 
     return get_download_link(book_id, book_format, client)
->>>>>>> 38a255e0
 
 
 @web.route('/send/<int:book_id>/<book_format>/<int:convert>')
