--- conflicted
+++ resolved
@@ -181,11 +181,7 @@
                 if 'EPUB' in formats and not 'MOBI' in formats:
                     bookformats.append({'format': 'Mobi','convert':1,
                             'text':_('Convert %(orig)s to %(format)s and send to Kindle',orig='Epub',format='Mobi')})
-<<<<<<< HEAD
-            if config.config_ebookconverter == 2:
-=======
-            '''if ub.config.config_ebookconverter == 2:
->>>>>>> 6a7b8c78
+            '''if config.config_ebookconverter == 2:
                 if 'EPUB' in formats and not 'AZW3' in formats:
                     bookformats.append({'format': 'Azw3','convert':1,
                             'text':_('Convert %(orig)s to %(format)s and send to Kindle',orig='Epub',format='Azw3')})'''
