--- conflicted
+++ resolved
@@ -410,12 +410,9 @@
     return redirect_or_proxy_request()
 
 
-<<<<<<< HEAD
-@kobo.route("/v1/auth/device", methods=["POST"])
-@requires_kobo_auth
-def HandleAuthRequest():
-    # Missing feature: Authentication :)
-    log.debug('Kobo Auth request')
+def make_calibre_web_auth_response():
+    # As described in kobo_auth.py, CalibreWeb doesn't make use practical use of this auth/device API call for
+    # authentation (nor for authorization). We return a dummy response just to keep the device happy.
     content = request.get_json()
     AccessToken = base64.b64encode(os.urandom(24)).decode('utf-8')
     RefreshToken = base64.b64encode(os.urandom(24)).decode('utf-8')
@@ -433,25 +430,12 @@
                 }
             )
         )
-=======
-def make_calibre_web_auth_response():
-    # As described in kobo_auth.py, CalibreWeb doesn't make use practical use of this auth/device API call for
-    # authentation (nor for authorization). We return a dummy response just to keep the device happy.
-    return make_response(
-            jsonify(
-                {
-                    "AccessToken": "abcde",
-                    "RefreshToken": "abcde",
-                    "TokenType": "Bearer",
-                    "TrackingId": "abcde",
-                    "UserKey": "abcdefgeh",
-                }
-            )
-        )
+
 
 @kobo.route("/v1/auth/device", methods=["POST"])
+@requires_kobo_auth
 def HandleAuthRequest():
-    log.info('Auth')
+    log.debug('Kobo Auth request')
     if config.config_kobo_proxy:
         try:
             return redirect_or_proxy_request()
@@ -464,7 +448,6 @@
         resources = NATIVE_KOBO_RESOURCES(calibre_web_url)
         response = make_response(jsonify({"Resources": resources}))
         response.headers["x-kobo-apitoken"] = "e30="
->>>>>>> df3eb40e
         return response
 
 
