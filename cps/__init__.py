#!/usr/bin/env python
# -*- coding: utf-8 -*-

#  This file is part of the Calibre-Web (https://github.com/janeczku/calibre-web)
#    Copyright (C) 2018-2019 OzzieIsaacs, cervinko, jkrehm, bodybybuddha, ok11,
#                            andy29485, idalin, Kyosfonica, wuqi, Kennyl, lemmsh,
#                            falgh1, grunjol, csitko, ytils, xybydy, trasba, vrabe,
#                            ruben-herold, marblepebble, JackED42, SiphonSquirrel,
#                            apetresc, nanu-c, mutschler
#
#  This program is free software: you can redistribute it and/or modify
#  it under the terms of the GNU General Public License as published by
#  the Free Software Foundation, either version 3 of the License, or
#  (at your option) any later version.
#
#  This program is distributed in the hope that it will be useful,
#  but WITHOUT ANY WARRANTY; without even the implied warranty of
#  MERCHANTABILITY or FITNESS FOR A PARTICULAR PURPOSE.  See the
#  GNU General Public License for more details.
#
#  You should have received a copy of the GNU General Public License
#  along with this program. If not, see <http://www.gnu.org/licenses/>.

from __future__ import division, print_function, unicode_literals
import sys
import os
import mimetypes

from babel import Locale as LC
from babel import negotiate_locale
from babel.core import UnknownLocaleError
from flask import Flask, request, g
from flask_login import LoginManager
from flask_babel import Babel
from flask_principal import Principal

<<<<<<< HEAD
from . import logger, cache_buster, cli, config_sql, ub
from .reverseproxy import ReverseProxied
=======
from . import logger, cache_buster, cli, config_sql, ub, db, services
from .reverseproxy import ReverseProxied
from .server import WebServer
>>>>>>> 929f3233


mimetypes.init()
mimetypes.add_type('application/xhtml+xml', '.xhtml')
mimetypes.add_type('application/epub+zip', '.epub')
mimetypes.add_type('application/fb2+zip', '.fb2')
mimetypes.add_type('application/x-mobipocket-ebook', '.mobi')
mimetypes.add_type('application/x-mobipocket-ebook', '.prc')
mimetypes.add_type('application/vnd.amazon.ebook', '.azw')
mimetypes.add_type('application/x-cbr', '.cbr')
mimetypes.add_type('application/x-cbz', '.cbz')
mimetypes.add_type('application/x-cbt', '.cbt')
mimetypes.add_type('image/vnd.djvu', '.djvu')
mimetypes.add_type('application/mpeg', '.mpeg')
mimetypes.add_type('application/mpeg', '.mp3')
mimetypes.add_type('application/mp4', '.m4a')
mimetypes.add_type('application/mp4', '.m4b')
mimetypes.add_type('application/ogg', '.ogg')
mimetypes.add_type('application/ogg', '.oga')

app = Flask(__name__)

lm = LoginManager()
lm.login_view = 'web.login'
lm.anonymous_user = ub.Anonymous


ub.init_db(cli.settingspath)
<<<<<<< HEAD
config = config_sql.load_configuration(ub.session)
from . import db, services

searched_ids = {}
feature_support = []

from .worker import WorkerThread
global_WorkerThread = WorkerThread()

from .server import WebServer
=======
# pylint: disable=no-member
config = config_sql.load_configuration(ub.session)

searched_ids = {}
>>>>>>> 929f3233
web_server = WebServer()

babel = Babel()
_BABEL_TRANSLATIONS = set()

log = logger.create()


def create_app():
    app.wsgi_app = ReverseProxied(app.wsgi_app)
    # For python2 convert path to unicode
    if sys.version_info < (3, 0):
        app.static_folder = app.static_folder.decode('utf-8')
        app.root_path = app.root_path.decode('utf-8')
        app.instance_path = app.instance_path .decode('utf-8')

    cache_buster.init_cache_busting(app)

    log.info('Starting Calibre Web...')
    Principal(app)
    lm.init_app(app)
    app.secret_key = os.getenv('SECRET_KEY', 'A0Zr98j/3yX R~XHH!jmN]LWX/,?RT')

    web_server.init_app(app, config)
    db.setup_db(config)

    babel.init_app(app)
    _BABEL_TRANSLATIONS.update(str(item) for item in babel.list_translations())
    _BABEL_TRANSLATIONS.add('en')

    if services.ldap:
        services.ldap.init_app(app, config)
    if services.goodreads:
        services.goodreads.connect(config.config_goodreads_api_key, config.config_goodreads_api_secret, config.config_use_goodreads)

<<<<<<< HEAD
    global_WorkerThread.start()
=======
>>>>>>> 929f3233
    return app

@babel.localeselector
def negociate_locale():
    # if a user is logged in, use the locale from the user settings
    user = getattr(g, 'user', None)
    # user = None
    if user is not None and hasattr(user, "locale"):
        if user.nickname != 'Guest':   # if the account is the guest account bypass the config lang settings
            return user.locale

    preferred = set()
    if request.accept_languages:
        for x in request.accept_languages.values():
            try:
                preferred.add(str(LC.parse(x.replace('-', '_'))))
            except (UnknownLocaleError, ValueError) as e:
                log.warning('Could not parse locale "%s": %s', x, e)
                # preferred.append('en')

    return negotiate_locale(preferred or ['en'], _BABEL_TRANSLATIONS)


def get_locale():
    return request._locale


@babel.timezoneselector
def get_timezone():
    user = getattr(g, 'user', None)
    if user is not None:
        return user.timezone

from .updater import Updater
updater_thread = Updater()


__all__ = ['app']<|MERGE_RESOLUTION|>--- conflicted
+++ resolved
@@ -1,4 +1,3 @@
-#!/usr/bin/env python
 # -*- coding: utf-8 -*-
 
 #  This file is part of the Calibre-Web (https://github.com/janeczku/calibre-web)
@@ -34,14 +33,9 @@
 from flask_babel import Babel
 from flask_principal import Principal
 
-<<<<<<< HEAD
-from . import logger, cache_buster, cli, config_sql, ub
-from .reverseproxy import ReverseProxied
-=======
 from . import logger, cache_buster, cli, config_sql, ub, db, services
 from .reverseproxy import ReverseProxied
 from .server import WebServer
->>>>>>> 929f3233
 
 
 mimetypes.init()
@@ -70,23 +64,10 @@
 
 
 ub.init_db(cli.settingspath)
-<<<<<<< HEAD
-config = config_sql.load_configuration(ub.session)
-from . import db, services
-
-searched_ids = {}
-feature_support = []
-
-from .worker import WorkerThread
-global_WorkerThread = WorkerThread()
-
-from .server import WebServer
-=======
 # pylint: disable=no-member
 config = config_sql.load_configuration(ub.session)
 
 searched_ids = {}
->>>>>>> 929f3233
 web_server = WebServer()
 
 babel = Babel()
@@ -122,10 +103,6 @@
     if services.goodreads:
         services.goodreads.connect(config.config_goodreads_api_key, config.config_goodreads_api_secret, config.config_use_goodreads)
 
-<<<<<<< HEAD
-    global_WorkerThread.start()
-=======
->>>>>>> 929f3233
     return app
 
 @babel.localeselector
@@ -156,8 +133,7 @@
 @babel.timezoneselector
 def get_timezone():
     user = getattr(g, 'user', None)
-    if user is not None:
-        return user.timezone
+    return user.timezone if user else None
 
 from .updater import Updater
 updater_thread = Updater()
