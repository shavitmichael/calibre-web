--- conflicted
+++ resolved
@@ -171,21 +171,15 @@
   box-shadow: 0 5px 8px -6px #777;
 }
 
-<<<<<<< HEAD
 .navbar-default .navbar-toggle .icon-bar {background-color: #000; }
 .navbar-default .navbar-toggle {border-color: #000; }
 .cover { margin-bottom: 10px; }
-=======
-.navbar-default .navbar-toggle .icon-bar {background-color: #000;}
-.navbar-default .navbar-toggle {border-color: #000;}
-.cover { margin-bottom: 10px;}
 .cover .badge{
    position: absolute;
    top: 2px;
    left: 2px;
    background-color: #777;
 }
->>>>>>> b90048d7
 .cover-height { max-height: 100px;}
 
 .col-sm-2 a .cover-small {
